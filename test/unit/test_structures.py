--- conflicted
+++ resolved
@@ -1,13 +1,9 @@
 # Copyright Amazon.com Inc. or its affiliates. All Rights Reserved.
 # SPDX-License-Identifier: Apache-2.0
-<<<<<<< HEAD
-"""Unit test suite for duvet.structures."""
-=======
 """Unit test suite for duvet.structures"""
 import copy
 import logging
 
->>>>>>> 92bac578
 import pytest
 
 from duvet.identifiers import AnnotationType, RequirementLevel, RequirementStatus
