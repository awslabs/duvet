"""Specification Parser used by duvet-python for toml format."""
import pytest

from duvet.spec_toml_parser import TomlRequirementParser

from ..utils import populate_file  # isort: skip

pytestmark = [pytest.mark.local, pytest.mark.functional]

TEST_SPEC_TOML_TARGET = """target = "../duvet-python/spec/spec.txt#2.2.1"    """

TEST_SPEC_TOML_COMMENT = """
# 2.2.1.  Section
#
# The top level header for requirements is the name of a section.  The
# name of the sections MUST NOT be nested.  A requirements section MUST
# be the top level containing header.  A header MUST NOT itself be a
# requirement.
# A section MUST be indexable by combining different levels of naming.
# This means that Duvet needs to be able to locate it uniquely within a
# specification.  A good example of a section is a header in an HTML or
# Markdown document.
"""

TEST_SPEC_TOML_SPEC = """
[[spec]]
level = "MUST"
quote = '''
The
name of the sections MUST NOT be nested.
'''

[[spec]]
level = "MUST"
quote = '''
A requirements section MUST
be the top level containing header.
'''

[[spec]]
level = "MUST"
quote = '''
A header MUST NOT itself be a
requirement.
'''

[[spec]]
level = "MUST"
quote = '''
A section MUST be indexable by combining different levels of naming.
'''
"""


<<<<<<< HEAD
def test_extract_toml_spec(pytestconfig):
    path = pytestconfig.rootpath.joinpath("duvet-specification")
=======
def test_dogfood(pytestconfig):
    filepath = pytestconfig.rootpath.joinpath("duvet-specification")
>>>>>>> e970a328
    patterns = "compliance/**/*.toml"
    test_report = TomlRequirementParser.extract_toml_specs(patterns, filepath)
    # Verify one spec is added to the report object
    assert len(test_report.specifications.keys()) == 1


def test_missing_uri(tmp_path):
    # We will not throw error is there is no targset.
    patterns = "compliance/**/*.toml"
    populate_file(tmp_path, TEST_SPEC_TOML_COMMENT, "compliance/spec/section1.toml")
    with pytest.warns(UserWarning) as record:
        TomlRequirementParser.extract_toml_specs(patterns, tmp_path)
    # check that only one warning was raised
    assert len(record) == 1
    # check that the message matches
    assert (
        record[0].message.args[0]
        == f'{tmp_path}/compliance/spec/section1.toml: The key "target" is missing. Skipping file.'
    )


def test_missing_specs(tmp_path):
    # We will not throw error if there is no requirements.
    patterns = "compliance/**/*.toml"
    populate_file(tmp_path, TEST_SPEC_TOML_TARGET, "compliance/spec/section1.toml")
    actual_report = TomlRequirementParser.extract_toml_specs(patterns, tmp_path)
    actual_specifications = actual_report.specifications
    actual_specification = actual_specifications.get("../duvet-python/spec/spec.txt")
    assert actual_specification.title == "spec.txt"
    assert actual_specification.spec_dir == "../duvet-python/spec/spec.txt"
    # Verify one section is added to the report object
    assert (
        actual_specifications.get("../duvet-python/spec/spec.txt")
        .sections.get("../duvet-python/spec/spec.txt#2.2.1")
        .title
        == "2.2.1"
    )
    assert (
        actual_specifications.get("../duvet-python/spec/spec.txt")
        .sections.get("../duvet-python/spec/spec.txt#2.2.1")
        .uri
        == "../duvet-python/spec/spec.txt#2.2.1"
    )


def test_extract_spec_toml(tmp_path):
    # We will not throw error is there is no requirements.
    patterns = "compliance/**/*.toml"
    populate_file(tmp_path, "\n".join([TEST_SPEC_TOML_TARGET, TEST_SPEC_TOML_SPEC]), "compliance/spec/section1.toml")
    actual_report = TomlRequirementParser().extract_toml_specs(patterns, tmp_path)
    # Verify requirements is added to the report object
    actual_requirements = (
        actual_report.specifications.get("../duvet-python/spec/spec.txt")
        .sections.get("../duvet-python/spec/spec.txt#2.2.1")
        .requirements
    )
    assert (
        actual_requirements.get(
            "../duvet-python/spec/spec.txt#2.2.1$The\nname of the sections MUST NOT be nested.\n"
        ).content
        == "The\nname of the sections MUST NOT be nested.\n"
    )
    assert (
        actual_requirements.get(
            "../duvet-python/spec/spec.txt#2.2.1$A requirements section MUST\n" "be the top level containing header.\n"
        ).content
        == "A requirements section MUST\nbe the top level containing header.\n"
    )
    assert (
        actual_requirements.get(
            "../duvet-python/spec/spec.txt#2.2.1$A header MUST NOT itself be a\nrequirement.\n"
        ).content
        == "A header MUST NOT itself be a\nrequirement.\n"
    )
    assert (
        actual_requirements.get(
            "../duvet-python/spec/spec.txt#2.2.1$A section MUST be indexable by combining different levels of naming.\n"
        ).content
        == "A section MUST be indexable by combining different levels of naming.\n"
    )<|MERGE_RESOLUTION|>--- conflicted
+++ resolved
@@ -1,4 +1,6 @@
 """Specification Parser used by duvet-python for toml format."""
+import pathlib
+
 import pytest
 
 from duvet.spec_toml_parser import TomlRequirementParser
@@ -52,13 +54,8 @@
 """
 
 
-<<<<<<< HEAD
-def test_extract_toml_spec(pytestconfig):
-    path = pytestconfig.rootpath.joinpath("duvet-specification")
-=======
 def test_dogfood(pytestconfig):
     filepath = pytestconfig.rootpath.joinpath("duvet-specification")
->>>>>>> e970a328
     patterns = "compliance/**/*.toml"
     test_report = TomlRequirementParser.extract_toml_specs(patterns, filepath)
     # Verify one spec is added to the report object
