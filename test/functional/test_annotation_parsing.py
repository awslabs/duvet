--- conflicted
+++ resolved
@@ -4,15 +4,11 @@
 
 import pytest
 
-from duvet.annotation_parser import AnnotationParser
+# from duvet.annotation_parser import AnnotationParser
 
-<<<<<<< HEAD
-from ..utils import populate_file  # isort:skip
-=======
 # from ..utils import populate_file  # isort:skip
 from duvet.annotation_parser import AnnotationParser
 from utils import populate_file
->>>>>>> 8c8c6c27
 
 pytestmark = [pytest.mark.local, pytest.mark.functional]
 
@@ -59,17 +55,11 @@
     parser = AnnotationParser([actual_path])
     actual_annos = parser.process_file(actual_path)
     assert len(actual_annos) == 1
-<<<<<<< HEAD
-    assert actual_annos[0].anno_type.name == "IMPLICATION"
-    assert actual_annos[0].target == "compliance/client-apis/client.txt#2.4"
-    assert actual_annos[0].content == "On client initialization, the caller MUST have the option to provide a:"
-=======
     assert actual_annos[0].type.name == "IMPLICATION"
     assert actual_annos[0].target == "compliance/client-apis/client.txt#2.4"
     assert actual_annos[0].content == ('On client initialization, the caller MUST have the option to provide a: *  '
                                        'commitment policy (Section 2.4.1) *  maximum number of encrypted data keys '
                                        '(Section 2.4.2)')
->>>>>>> 8c8c6c27
     # assert str(actual_annos[0].location.resolve()) == f"{str(tmp_path.resolve())}/src/test-duvet/test-duvet.dfy"
 
 
@@ -79,15 +69,6 @@
     parser = AnnotationParser([actual_path1, actual_path2])
     actual_annos = parser.process_all()
     assert len(actual_annos) == 3
-<<<<<<< HEAD
-    assert actual_annos[0].anno_type.name == "IMPLICATION"  # pylint: disable=(unsubscriptable-object
-    assert actual_annos[1].anno_type.name == "IMPLICATION"  # pylint: disable=(unsubscriptable-object
-    assert actual_annos[2].anno_type.name == "IMPLICATION"  # pylint: disable=(unsubscriptable-object
-    assert actual_annos[0].target == "compliance/client-apis/client.txt#2.4"  # pylint: disable=(unsubscriptable-object
-    assert actual_annos[0].content == (  # pylint: disable=(unsubscriptable-object
-        "On client initialization, the caller MUST have the option to provide a:"
-    )
-=======
     assert actual_annos[0].type.name == "IMPLICATION"  # pylint: disable=(unsubscriptable-object
     assert actual_annos[1].type.name == "IMPLICATION"  # pylint: disable=(unsubscriptable-object
     assert actual_annos[2].type.name == "IMPLICATION"  # pylint: disable=(unsubscriptable-object
@@ -96,7 +77,6 @@
         'On client initialization, the caller MUST have the option to provide a: *  '
         'commitment policy (Section 2.4.1) *  maximum number of encrypted data keys '
         '(Section 2.4.2)')
->>>>>>> 8c8c6c27
     # assert actual_annos[0].uri == (  # pylint: disable=(unsubscriptable-object
     #     "compliance/client-apis/client.txt#2.4$On client initialization,
     #     "the caller MUST have the option to provide a:"
@@ -107,15 +87,6 @@
     actual_path = pytestconfig.rootpath.joinpath("src/duvet/annotation_parser.py")
     anno_meta_style = "# //="
     anno_content_style = "# //#"
-<<<<<<< HEAD
-    parser = AnnotationParser([actual_path])
-    actual_annos = parser.process_file(actual_path)
-    # Verify two annotation is added to parser
-    assert len(actual_annos) == 2
-    assert actual_annos[1].anno_type.name == "IMPLICATION"  # pylint: disable=(unsubscriptable-object
-    assert (
-            actual_annos[1].target
-=======
     parser = AnnotationParser([actual_path], anno_meta_style, anno_content_style)
     actual_annos = parser.process_file(actual_path)
     # Verify two annotation is added to parser
@@ -123,24 +94,15 @@
     assert actual_annos[0].type.name == "IMPLICATION"  # pylint: disable=(unsubscriptable-object
     assert (
             actual_annos[0].target
->>>>>>> 8c8c6c27
             == "compliance/duvet-specification.txt#2.3.1"
         # pylint: disable=(unsubscriptable-object
     )
     assert (
-<<<<<<< HEAD
-            actual_annos[1].content  # pylint: disable=(unsubscriptable-object
-            == 'If a second meta line exists it MUST start with "type=".'
-    )
-    assert actual_annos[1].uri == (  # pylint: disable=(unsubscriptable-object
-        'compliance/duvet-specification.txt#2.3.1$If a second meta line exists it MUST start with "type=".'
-=======
             actual_annos[0].content  # pylint: disable=(unsubscriptable-object
             == 'This identifier of meta parts MUST be configurable.'
     )
     assert actual_annos[0].uri == (  # pylint: disable=(unsubscriptable-object
         'compliance/duvet-specification.txt#2.3.1$This identifier of meta parts MUST be configurable.'
->>>>>>> 8c8c6c27
     )
 
 
@@ -158,13 +120,8 @@
     parser = AnnotationParser([actual_path])
     actual_annos = parser.process_file(actual_path)
     assert len(actual_annos) == 2
-<<<<<<< HEAD
-    assert actual_annos[0].anno_type.name == "IMPLICATION"
-    assert actual_annos[1].anno_type.name == "IMPLICATION"
-=======
     assert actual_annos[0].type.name == "IMPLICATION"
     assert actual_annos[1].type.name == "IMPLICATION"
->>>>>>> 8c8c6c27
     assert actual_annos[0].target == "compliance/data-format/message-body.txt#2.5.2.1.2"
     assert actual_annos[1].target == "compliance/data-format/message-body.txt#2.5.2.2.3"
     assert (
@@ -189,13 +146,8 @@
     parser = AnnotationParser([actual_path])
     actual_annos = parser.process_file(actual_path)
     assert len(actual_annos) == 2
-<<<<<<< HEAD
-    assert actual_annos[0].anno_type.name == "IMPLICATION"
-    assert actual_annos[1].anno_type.name == "IMPLICATION"
-=======
     assert actual_annos[0].type.name == "IMPLICATION"
     assert actual_annos[1].type.name == "IMPLICATION"
->>>>>>> 8c8c6c27
     assert actual_annos[0].target == "compliance/data-format/message-body.txt#2.5.2.1.2"
     assert actual_annos[1].target == "compliance/data-format/message-body.txt#2.5.2.2.3"
     assert (
@@ -222,15 +174,9 @@
     parser = AnnotationParser([actual_path])
     actual_annos = parser.process_file(actual_path)
     assert len(actual_annos) == 3
-<<<<<<< HEAD
-    assert actual_annos[0].anno_type.name == "IMPLICATION"
-    assert actual_annos[1].anno_type.name == "IMPLICATION"
-    assert actual_annos[2].anno_type.name == "IMPLICATION"
-=======
     assert actual_annos[0].type.name == "IMPLICATION"
     assert actual_annos[1].type.name == "IMPLICATION"
     assert actual_annos[2].type.name == "IMPLICATION"
->>>>>>> 8c8c6c27
     assert actual_annos[0].target == "compliance/client-apis/client.txt#2.4"
     assert actual_annos[1].target == "compliance/data-format/message-body.txt#2.5.2.1.2"
     assert actual_annos[2].target == "compliance/data-format/message-body.txt#2.5.2.2.3"
