--- conflicted
+++ resolved
@@ -1,7 +1,4 @@
 attrs~=21.4.0
 toml~=0.10.2
-<<<<<<< HEAD
 anytree
-=======
-click
->>>>>>> e970a328
+click