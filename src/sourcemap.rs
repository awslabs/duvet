// Copyright Amazon.com, Inc. or its affiliates. All Rights Reserved.
// SPDX-License-Identifier: Apache-2.0

use core::{
    fmt,
    ops::{Deref, Range},
};

#[derive(Clone, Copy, Debug)]
pub struct LinesIter<'a> {
    content: &'a str,
    line: usize,
    offset: usize,
}

impl<'a> LinesIter<'a> {
    pub fn new(content: &'a str) -> Self {
        Self {
            content,
            offset: 0,
            line: 1,
        }
    }
}

impl<'a> Iterator for LinesIter<'a> {
    type Item = Str<'a>;

    fn next(&mut self) -> Option<Self::Item> {
        let content = &self.content[self.offset..];

        if content.is_empty() {
            return None;
        }

<<<<<<< HEAD
        let (rel_offset, found_newline) = match content.find('\n') {
            Some(offset) => (offset, true),
            None => (content.len(), false),
=======
        let pos = self.offset;

        let rel_offset = if let Some(next_newline) = content.find('\n') {
            self.offset += next_newline + 1; // trim \n
            next_newline
        } else {
            // consume the remaining characters
            let len = content.len();
            self.offset += len;
            len
>>>>>>> 81332b36
        };

        let value = Str {
            value: content[..rel_offset].trim_end_matches('\r'),
            pos,
            line: self.line,
        };

<<<<<<< HEAD
        self.offset += rel_offset;
        if found_newline {
            self.offset += 1; // trim \n
        }
=======
>>>>>>> 81332b36
        self.line += 1;
        Some(value)
    }
}

#[derive(Clone, Copy, Debug, PartialEq, Eq, PartialOrd, Ord, Hash)]
pub struct Str<'a> {
    pub value: &'a str,
    pub pos: usize,
    pub line: usize,
}

impl<'a> fmt::Display for Str<'a> {
    fn fmt(&self, f: &mut fmt::Formatter) -> fmt::Result {
        self.value.fmt(f)
    }
}

impl<'a> Str<'a> {
    pub fn indentation(&self) -> usize {
        let trimmed_line = self.trim_start();
        self.len() - trimmed_line.len()
    }

    pub fn slice(&self, bounds: Range<usize>) -> Self {
        let pos = self.pos + bounds.start;
        let value = &self.value[bounds];
        Self {
            value,
            pos,
            line: self.line,
        }
    }

    pub fn range(&self) -> Range<usize> {
        let pos = self.pos;
        pos..(pos + self.value.len())
    }

    pub fn trim(&self) -> Self {
        let value = self.value.trim_start();
        let pos = self.pos + (self.len() - value.len());
        let value = value.trim_end();
        Self {
            value,
            pos,
            line: self.line,
        }
    }

    pub fn trim_end_matches(&self, pat: char) -> Self {
        let value = self.value.trim_end_matches(pat);
        Self {
            value,
            pos: self.pos,
            line: self.line,
        }
    }
}

impl<'a> Deref for Str<'a> {
    type Target = str;

    fn deref(&self) -> &str {
        self.value
    }
}

#[cfg(test)]
mod tests {
    use super::*;
<<<<<<< HEAD

    #[test]
    fn lines_iter_with_trailing_newline() {
        let content = "line 1\nline 2\n";
        let mut lines_iter = LinesIter::new(&content);
        assert_eq!(
            lines_iter.next(),
            Some(Str {
                value: "line 1",
                pos: 0,
                line: 1,
            })
        );
        assert_eq!(
            lines_iter.next(),
            Some(Str {
                value: "line 2",
                pos: 7,
                line: 2,
            })
        );
        assert_eq!(lines_iter.next(), None);
=======
    use insta::assert_debug_snapshot;

    #[test]
    fn lines_iter_with_trailing_newline() {
        assert_debug_snapshot!(LinesIter::new("line 1\nline 2\n").collect::<Vec<_>>());
>>>>>>> 81332b36
    }

    #[test]
    fn lines_iter_without_trailing_newline() {
<<<<<<< HEAD
        let content = "line 1\nline 2";
        let mut lines_iter = LinesIter::new(&content);
        assert_eq!(
            lines_iter.next(),
            Some(Str {
                value: "line 1",
                pos: 0,
                line: 1,
            })
        );
        assert_eq!(
            lines_iter.next(),
            Some(Str {
                value: "line 2",
                pos: 7,
                line: 2,
            })
        );
        assert_eq!(lines_iter.next(), None);
=======
        assert_debug_snapshot!(LinesIter::new("line 1\nline 2").collect::<Vec<_>>());
    }

    #[test]
    fn lines_iter_cr_newline() {
        assert_debug_snapshot!(LinesIter::new("line 1\r\nline 2\r\n").collect::<Vec<_>>());
>>>>>>> 81332b36
    }
}<|MERGE_RESOLUTION|>--- conflicted
+++ resolved
@@ -33,11 +33,6 @@
             return None;
         }
 
-<<<<<<< HEAD
-        let (rel_offset, found_newline) = match content.find('\n') {
-            Some(offset) => (offset, true),
-            None => (content.len(), false),
-=======
         let pos = self.offset;
 
         let rel_offset = if let Some(next_newline) = content.find('\n') {
@@ -48,7 +43,6 @@
             let len = content.len();
             self.offset += len;
             len
->>>>>>> 81332b36
         };
 
         let value = Str {
@@ -57,13 +51,6 @@
             line: self.line,
         };
 
-<<<<<<< HEAD
-        self.offset += rel_offset;
-        if found_newline {
-            self.offset += 1; // trim \n
-        }
-=======
->>>>>>> 81332b36
         self.line += 1;
         Some(value)
     }
@@ -135,67 +122,20 @@
 #[cfg(test)]
 mod tests {
     use super::*;
-<<<<<<< HEAD
-
-    #[test]
-    fn lines_iter_with_trailing_newline() {
-        let content = "line 1\nline 2\n";
-        let mut lines_iter = LinesIter::new(&content);
-        assert_eq!(
-            lines_iter.next(),
-            Some(Str {
-                value: "line 1",
-                pos: 0,
-                line: 1,
-            })
-        );
-        assert_eq!(
-            lines_iter.next(),
-            Some(Str {
-                value: "line 2",
-                pos: 7,
-                line: 2,
-            })
-        );
-        assert_eq!(lines_iter.next(), None);
-=======
     use insta::assert_debug_snapshot;
 
     #[test]
     fn lines_iter_with_trailing_newline() {
         assert_debug_snapshot!(LinesIter::new("line 1\nline 2\n").collect::<Vec<_>>());
->>>>>>> 81332b36
     }
 
     #[test]
     fn lines_iter_without_trailing_newline() {
-<<<<<<< HEAD
-        let content = "line 1\nline 2";
-        let mut lines_iter = LinesIter::new(&content);
-        assert_eq!(
-            lines_iter.next(),
-            Some(Str {
-                value: "line 1",
-                pos: 0,
-                line: 1,
-            })
-        );
-        assert_eq!(
-            lines_iter.next(),
-            Some(Str {
-                value: "line 2",
-                pos: 7,
-                line: 2,
-            })
-        );
-        assert_eq!(lines_iter.next(), None);
-=======
         assert_debug_snapshot!(LinesIter::new("line 1\nline 2").collect::<Vec<_>>());
     }
 
     #[test]
     fn lines_iter_cr_newline() {
         assert_debug_snapshot!(LinesIter::new("line 1\r\nline 2\r\n").collect::<Vec<_>>());
->>>>>>> 81332b36
     }
 }