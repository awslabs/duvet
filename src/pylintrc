--- conflicted
+++ resolved
@@ -38,20 +38,6 @@
 [REPORTS]
 msg-template = {path}:{line}: [{msg_id}({symbol}), {obj}] {msg}
 
-<<<<<<< HEAD
-
-[SIMILARITIES]
-
-# Minimum lines number of a similarity.
-min-similarity-lines=4
-
-# Ignore comments when computing similarities.
-ignore-comments=yes
-
-# Ignore docstrings when computing similarities.
-ignore-docstrings=yes
-
-=======
 [SIMILARITIES]
 # Minimum lines number of a similarity.
 min-similarity-lines=4
@@ -59,6 +45,5 @@
 ignore-comments=yes
 # Ignore docstrings when computing similarities.
 ignore-docstrings=yes
->>>>>>> e970a328
 # Ignore imports when computing similarities.
 ignore-imports=yes