# Copyright Amazon.com Inc. or its affiliates. All Rights Reserved.
# SPDX-License-Identifier: Apache-2.0
"""Requirement Parser used by duvet-python."""
import copy
from pathlib import Path
from typing import List, Optional

from attrs import define

from duvet.requirement_parser import RequirementParser
from duvet.rfc import RFCSpecification
from duvet.structures import Report, Section, Specification


@define
class RFCRequirementParser(RequirementParser):
    """The parser of a requirement in a block."""

    @staticmethod
<<<<<<< HEAD
    def process_specifications(filepaths: list[Path], specification_path: Path, report: Optional[Report] = None,
                               is_legacy=False) -> Report:
=======
    def process_specifications(
        filepaths: list[Path], spec_dir, report: Optional[Report] = None, is_legacy=False
    ) -> Report:
>>>>>>> 39459691
        """Given pattern and filepath of markdown specs.

        Return or create a report.
        """
        if report is None:
            report = Report()

        specifications: list[Specification] = []
        for filepath in filepaths:
<<<<<<< HEAD
            specifications.append(RFCRequirementParser._process_specification(filepath, specification_path, is_legacy))
=======
            specifications.append(RFCRequirementParser._process_specification(filepath, spec_dir, is_legacy))
>>>>>>> 39459691

        for specification in specifications:
            report.add_specification(specification)
        return report

    @staticmethod
<<<<<<< HEAD
    def _process_specification(specification_source: Path, specification_path: Path,
                               is_legacy=False) -> Specification:  # pylint:disable=R0914
=======
    def _process_specification(
        specification_source: Path, spec_dir, is_legacy=False
    ) -> Specification:  # pylint:disable=R0914
>>>>>>> 39459691
        """Given a filepath of a markdown spec.

        Return a specification or none.
        """

        parser: RFCSpecification = RFCSpecification.parse(specification_source)
<<<<<<< HEAD

        # print(specification_source.relative_to(
        #     specification_path.joinpath("aws-encryption-sdk-specification")))
        specification = Specification(
            specification_source.name, str(specification_source.relative_to(
                specification_path))
        )
=======
        from_spec = specification_source.relative_to(spec_dir)
        specification = Specification(specification_source.name, str(Path(*from_spec.parts[1:])))
>>>>>>> 39459691

        for section in RFCRequirementParser._process_sections(parser, specification.source, is_legacy):
            if specification is not None:
                specification.add_section(section)

        return specification

    @staticmethod
    def _process_sections(parser, filepath, is_legacy) -> List[Section]:
        sections: list[Section] = []

        for descendant in parser.descendants:
            start_line = parser.content[: descendant.body_span.start].count("\n")
            end_line = parser.content[: descendant.body_span.end].count("\n")
            quotes: str = copy.deepcopy(descendant.get_body())

            lines = quotes.splitlines()
            lines[0] = "   ".join([descendant.number, descendant.title])

            section_kwarg: dict = {
                "title": descendant.number.rstrip(". "),
                "start_line": start_line,
                "end_line": end_line,
                "lines": lines,
                "uri": "#".join([str(filepath), descendant.number.rstrip(". ")]),
            }

            section = Section(**section_kwarg)

            section_with_requirements: list[Section] = [
                RFCRequirementParser._process_requirements(quotes, section, "RFC", is_legacy)
            ]

            sections.extend(section_with_requirements)

        return sections<|MERGE_RESOLUTION|>--- conflicted
+++ resolved
@@ -17,14 +17,9 @@
     """The parser of a requirement in a block."""
 
     @staticmethod
-<<<<<<< HEAD
-    def process_specifications(filepaths: list[Path], specification_path: Path, report: Optional[Report] = None,
-                               is_legacy=False) -> Report:
-=======
     def process_specifications(
         filepaths: list[Path], spec_dir, report: Optional[Report] = None, is_legacy=False
     ) -> Report:
->>>>>>> 39459691
         """Given pattern and filepath of markdown specs.
 
         Return or create a report.
@@ -34,43 +29,24 @@
 
         specifications: list[Specification] = []
         for filepath in filepaths:
-<<<<<<< HEAD
-            specifications.append(RFCRequirementParser._process_specification(filepath, specification_path, is_legacy))
-=======
             specifications.append(RFCRequirementParser._process_specification(filepath, spec_dir, is_legacy))
->>>>>>> 39459691
 
         for specification in specifications:
             report.add_specification(specification)
         return report
 
     @staticmethod
-<<<<<<< HEAD
-    def _process_specification(specification_source: Path, specification_path: Path,
-                               is_legacy=False) -> Specification:  # pylint:disable=R0914
-=======
     def _process_specification(
         specification_source: Path, spec_dir, is_legacy=False
     ) -> Specification:  # pylint:disable=R0914
->>>>>>> 39459691
         """Given a filepath of a markdown spec.
 
         Return a specification or none.
         """
 
         parser: RFCSpecification = RFCSpecification.parse(specification_source)
-<<<<<<< HEAD
-
-        # print(specification_source.relative_to(
-        #     specification_path.joinpath("aws-encryption-sdk-specification")))
-        specification = Specification(
-            specification_source.name, str(specification_source.relative_to(
-                specification_path))
-        )
-=======
         from_spec = specification_source.relative_to(spec_dir)
         specification = Specification(specification_source.name, str(Path(*from_spec.parts[1:])))
->>>>>>> 39459691
 
         for section in RFCRequirementParser._process_sections(parser, specification.source, is_legacy):
             if specification is not None:
