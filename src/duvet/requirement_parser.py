# Copyright Amazon.com Inc. or its affiliates. All Rights Reserved.
# SPDX-License-Identifier: Apache-2.0
"""Requirement Parser used by duvet-python."""
import logging
import re
from abc import abstractmethod
from pathlib import Path
from typing import Dict, List, Optional, Tuple

import click
from attrs import define

from duvet.formatter import SENTENCE_DIVIDER, clean_content
from duvet.identifiers import (
    ALL_RFC_LIST_ENTRY_REGEX,
    END_OF_LIST,
    END_OF_SENTENCE,
    REGEX_DICT,
    TABLE_DIVIDER,
    RequirementLevel,
)
from duvet.specification_parser import Span
from duvet.structures import Report, Requirement, Section, Specification


@define
class RequirementParser:
    """The parser of a requirement in a block."""

    @staticmethod
    def _process_section(
            body: str, annotated_spans: List[Tuple], list_entry_regex: re.Pattern, is_legacy=False
    ) -> List[dict]:
        """Take a chunk of string in section.

        Return a list of span and types.
        """
        result: list = []
        for annotated_span in annotated_spans:

            if annotated_span[1] == "INLINE":
                result.extend(RequirementParser._process_inline(body, annotated_span[0]))

            if annotated_span[1] == "LIST_BLOCK":
                lists = []
                blocks = RequirementParser._process_list_block(body, annotated_span[0], list_entry_regex)
                for block in blocks:
                    lists.extend(RequirementParser._process_list(body, block, is_legacy))
                result.extend(lists)

        return result

    @staticmethod
    def _process_block(body, quote_span: Span, list_entry_regex: re.Pattern) -> List[Tuple]:
        """Take a chunk of string in section.

        Create a list of sentences containing RFC2019 keywords.
        The following assumptions are made about the structure of the In line requirements:
        1. Section string is not included in the string chunk.
        2. There is no table within the requirement string we want to parse

        list block is considered as a block of string. It starts with a sentence, followed by ordered
        or unordered lists. It ends with two nextline signs

        Method Logic determines if a list is present in the quote_span.
        If there is a list, it determines where the list starts and ends,
        and then invokes helper methods to process the list block into
        requirement keywords. It then invokes itself.
        If there is no list detected,
        it invokes a helper method to convert the quote_span into
        requirement keywords.

        """
        result: List = []
        quotes = body[quote_span.start: quote_span.end]

        # Find and skip table.

        # //= compliance/duvet-specification.txt#2.2.2
        # //= type=implication
        # //# A requirement MUST be terminated by one of the
        # //#    following:
        # //#   table

        table_match = re.finditer(TABLE_DIVIDER, quotes)
        table_match_list: list[Span] = [Span.from_match(match) for match in table_match]
        if len(table_match_list) > 0:
            new_span = Span(table_match_list[0].start, table_match_list[-1].end)
            result.append((new_span.add_start(quote_span), "TABLE"))
            result.extend(
                RequirementParser._process_block(
                    quotes, Span(new_span.end + quote_span.start, quote_span.end), list_entry_regex
                )
            )
            return result

        list_match = re.search(list_entry_regex, quotes)

        # Handover to process_inline if no list identifier found.
        if list_match is None:
            result.append((quote_span, "INLINE"))
            return result

        # Identify start of the list block.
        span: Span = Span.from_match(list_match)
        list_block: Span = Span(0, len(quotes))

        for end_sentence_punc in SENTENCE_DIVIDER:
            left_punc = quotes[: span.start].rfind(end_sentence_punc)
            if left_punc != -1:
                list_block.start = max(list_block.start, left_punc)

        # Identify end of the list block.
        end_of_list_match = re.search(END_OF_LIST, quotes[span.end:])
        if end_of_list_match is not None:
            end_of_list_span: Span = Span.from_match(end_of_list_match)
            list_block.end = span.end + end_of_list_span.start

        # First, add requirement string before list.
        result.append((Span(0, list_block.start + 2).add_start(quote_span), "INLINE"))

        # //= compliance/duvet-specification.txt#2.2.2
        # //# A requirement MUST be terminated by one of the
        # //#    following:
        # //#   list

        # Second, add requirement string from list.
        result.append((Span(list_block.start + 2, list_block.end + 2).add_start(quote_span), "LIST_BLOCK"))

        # Third, add requirement string after list.
        if list_block.end + 2 < quote_span.end:
            new_span = Span(list_block.end + 2, quote_span.end).add_start(quote_span)
            result.extend(RequirementParser._process_block(quotes, new_span, list_entry_regex))

        return result

    @staticmethod
    def _process_inline(body: str, quote_span: Span) -> list[dict]:
        # Split sentences.
        quotes: str = quote_span.to_string(body)
        matches: list = list(re.finditer(END_OF_SENTENCE, quotes))

        if matches is None:
            return []

        spans: list = [Span.from_match(match) for match in matches]
        sentences: list = []

        prev = 0
        for span in spans:
            sentences.append(Span(prev, span.end))
            prev = span.end

        # Append end of the quotes
        if prev < len(quotes) - 1:
            sentences.append(Span(prev, len(quotes) - 1))

        req_kwargs: list[dict] = []

        # Determine which sentence could be a requirement.
        for sentence in sentences:
            words: str = sentence.to_string(quotes)

            level: Optional[RequirementLevel] = RequirementParser._process_requirement_level(words).get(
                "requirement_level"
            )

            if level is None:
                continue

            # //= compliance/duvet-specification.txt#2.2.2
            # //# A requirement MUST be terminated by one of the
            # //#    following:
            # //#   exclamation point (!)

            if clean_content(words).endswith((".", "!")):
                req_kwarg: dict = {
                    "content": words,
                    "span": sentence.add_start(quote_span),
                    "requirement_level": level,
                }
                if req_kwarg not in req_kwargs:
                    req_kwargs.append(req_kwarg)

        return req_kwargs

    @staticmethod
    def _process_list_block(body: str, quote_span: Span, list_entry_regex: re.Pattern) -> list[Dict]:
        """Create list requirements from a chunk of string."""
        quotes = body[quote_span.start: quote_span.end]
        result: list[Dict] = []

        # Find the end of the list using the END OF LIST.
        end_of_list = len(quotes) - 1
        end_of_list_match = re.search(END_OF_LIST, quotes)
        if end_of_list_match is not None:
            end_of_list_span: Span = Span.from_match(end_of_list_match)
            end_of_list = end_of_list_span.start + 2

            quotes = body[quote_span.start: quote_span.start + end_of_list]

        # Find the start of the list using the MARKDOWN_LIST_MEMBER_REGEX.

        # //= compliance/duvet-specification.txt#2.2.2
        # //# List elements MAY contain a period (.) or exclamation point (!)
        # //# and this punctuation MUST NOT terminate the requirement by excluding the following
        # //# elements from the list of requirements.
        list_entry: Optional[re.Match[str]] = re.search(list_entry_regex, quotes)
        if list_entry is None:
            logging.warning("Requirement list syntax is not valid in %s", quotes)
            return result

        first_list_identifier: Span = Span.from_match(list_entry)
        list_parent: Span = Span(0, first_list_identifier.start).add_start(quote_span)

        # Extract children.
        matched_span = []
        prev = first_list_identifier.end
        for match in re.finditer(list_entry_regex, quotes):
            if prev < match.span()[0]:
                temp = Span(prev, match.span()[0]).add_start(quote_span)
                prev = match.span()[1]
                matched_span.append(temp)

        # Append the last element of the list
        matched_span.append(Span(prev, end_of_list).add_start(quote_span))

        result.append({"parent": list_parent, "children": matched_span})
        return result

    @staticmethod
    def _process_list(body: str, kwargs: Dict, is_legacy: bool) -> list[Dict]:
        """Give a dictionary of keyword arguments.

        Return a list of dictionaries.

        Param:
            kwarg = {"parent": "parent_sentence", "children": [child1, child2]}
        Return:
            [ "parent_sentence child1", "parent_sentence child2" ]
        """

<<<<<<< HEAD
=======
        # print(is_legacy)
        # print("list")
>>>>>>> 2788e2cb
        req_list: list[Dict] = []

        # Parent MUST NOT be None
        parent: Span = kwargs.get("parent")  # type: ignore[assignment]
        parent_string: str = parent.to_string(body)
        parent_level = RequirementParser._process_requirement_level(parent_string)

        if parent_level.get("requirement_level") is None:
            return []

        # There MUST be parent.
        if is_legacy:
            # quotes = parent.to_string(body)
            req_kwarg: dict = {
                "content": parent_string,
                "span": parent,
            }
            req_kwarg.update(RequirementParser._process_requirement_level(parent_string))
            req_list.append(req_kwarg)
            return req_list

        # Children MUST NOT be None
        children: list = kwargs.get("children")  # type: ignore[assignment]

        # There MUST be children.
        for child in children:
            quotes = " ".join([parent.to_string(body), child.to_string(body)])
            child_kwarg: dict = {"span": child, "content": quotes}
            child_kwarg.update(parent_level)

            req_list.append(child_kwarg)
        return req_list

    @staticmethod
    def _process_requirement_level(req_line) -> dict:
        """Get requirement level."""

        level: Optional[RequirementLevel] = None

        # //= compliance/duvet-specification.txt#2.2.2
        # //= type=implication
        # //# Any complete sentence containing at least one RFC 2119 keyword MUST be treated as a requirement.
        # //= compliance/duvet-specification.txt#2.2.2
        # //= type=implication
        # //# A requirement MAY contain multiple RFC 2119 keywords.

        if "MAY" in req_line:
            level = RequirementLevel.MAY

        if "SHOULD" in req_line:
            level = RequirementLevel.SHOULD

        if "MUST" in req_line:
            level = RequirementLevel.MUST

        if level is None:
            logging.info("No RFC2019 Keywords found in %s", req_line)

        return {"requirement_level": level}

<<<<<<< HEAD
=======
    @staticmethod
    @abstractmethod
    def process_specifications(filepaths: list[Path], report: Optional[Report] = None) -> Report:
        """Given pattern and filepath of markdown specs.

        Return or create a report.
        """
>>>>>>> 2788e2cb

    @staticmethod
    @abstractmethod
    def _process_specification(specification_source: Path) -> Specification:  # pylint:disable=R0914
        """Given a filepath of a markdown spec.

        Return a specification or none.
        """

    @staticmethod
    @abstractmethod
    def _process_sections(parser, filepath, is_legacy) -> List[Section]:
<<<<<<< HEAD
        pass
=======
        """Process sections."""
>>>>>>> 2788e2cb

    @staticmethod
    def _process_requirements(quotes, section, file_type, is_legacy) -> Section:

        blocks = RequirementParser._process_block(
            quotes, Span(0, len(quotes)), REGEX_DICT.get(file_type, ALL_RFC_LIST_ENTRY_REGEX)
        )

        req_kwargs: List[dict] = RequirementParser._process_section(
            quotes, blocks, REGEX_DICT.get(file_type, ALL_RFC_LIST_ENTRY_REGEX), is_legacy
        )

        for kwarg in req_kwargs:
            content: Optional[str] = kwarg.get("content")
            if content is not None:
                kwarg.setdefault("uri", "$".join([section.uri, content]))
                if "span" in kwarg.keys():
                    kwarg.pop("span")
                section.add_requirement(Requirement(**kwarg))

        return section

# //= compliance/duvet-specification.txt#2.2.2
# //= type=implication
# //# A requirement MUST be terminated by one of the following:

# //= compliance/duvet-specification.txt#2.2.2
# //= type=implication
# //# In the case of requirement terminated by a list, the text proceeding the list MUST be concatenated with each
# //# element of the list to form a requirement.

# //= compliance/duvet-specification.txt#2.2.2
# //= type=implication
# //# List elements MAY have RFC 2119 keywords, this is the same as regular sentences with multiple keywords.


# //= compliance/duvet-specification.txt#2.3.6
# //= type=implication
# //# A one or more line meta part MUST be followed by at least a one line content part.

# //= compliance/duvet-specification.txt#2.2.2
# //= type=TODO
# //# Sublists MUST be treated as if the parent item were terminated by the sublist.


# //= compliance/duvet-specification.txt#2.2.1
# //# The name of the sections MUST NOT be nested.

# //= compliance/duvet-specification.txt#2.2.1
# //= type=exception
# //# A requirements section MUST be the top level containing header.

# //= compliance/duvet-specification.txt#2.2.1
# //= type=implication
# //# A header MUST NOT itself be a requirement.

# //= compliance/duvet-specification.txt#2.2.1
# //= type=TODO
# //# A section MUST be indexable by combining different levels of naming.

# //= compliance/duvet-specification.txt#2.2.2
# //= type=TODO
# //# Sublists MUST be treated as if the parent item were
# //# terminated by the sublist.<|MERGE_RESOLUTION|>--- conflicted
+++ resolved
@@ -84,6 +84,7 @@
 
         table_match = re.finditer(TABLE_DIVIDER, quotes)
         table_match_list: list[Span] = [Span.from_match(match) for match in table_match]
+        click.echo(table_match_list)
         if len(table_match_list) > 0:
             new_span = Span(table_match_list[0].start, table_match_list[-1].end)
             result.append((new_span.add_start(quote_span), "TABLE"))
@@ -240,11 +241,8 @@
             [ "parent_sentence child1", "parent_sentence child2" ]
         """
 
-<<<<<<< HEAD
-=======
         # print(is_legacy)
         # print("list")
->>>>>>> 2788e2cb
         req_list: list[Dict] = []
 
         # Parent MUST NOT be None
@@ -305,8 +303,6 @@
 
         return {"requirement_level": level}
 
-<<<<<<< HEAD
-=======
     @staticmethod
     @abstractmethod
     def process_specifications(filepaths: list[Path], report: Optional[Report] = None) -> Report:
@@ -314,7 +310,6 @@
 
         Return or create a report.
         """
->>>>>>> 2788e2cb
 
     @staticmethod
     @abstractmethod
@@ -327,11 +322,7 @@
     @staticmethod
     @abstractmethod
     def _process_sections(parser, filepath, is_legacy) -> List[Section]:
-<<<<<<< HEAD
-        pass
-=======
         """Process sections."""
->>>>>>> 2788e2cb
 
     @staticmethod
     def _process_requirements(quotes, section, file_type, is_legacy) -> Section:
