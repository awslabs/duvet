--- conflicted
+++ resolved
@@ -27,14 +27,8 @@
 class TomlRequirementParser:
     """Parser for requirements in toml format."""
 
-<<<<<<< HEAD
     @staticmethod
     def extract_toml_specs(toml_paths: list[Path], toml_report: Optional[Report] = None) -> Report:
-=======
-    toml_path: Path = field(init=False)
-
-    def extract_toml_specs(self, patterns: str, path: Path, toml_report: Optional[Report] = None) -> Report:
->>>>>>> 8c9e953f
         """Take the patterns of the toml.
 
         Return a Report object containing all the specs.
@@ -83,31 +77,18 @@
 
             requirements = sec_dict.get(TOML_SPEC_KEY)
             if requirements is not None:
-<<<<<<< HEAD
                 TomlRequirementParser._parse_requirement_attributes(requirements, sec_dict, temp_sec, temp_toml)
-=======
-                self.toml_path = temp_toml
-                self._parse_requirement_attributes(requirements, sec_dict, temp_sec)
->>>>>>> 8c9e953f
             # TODO: use a default dict for Report.specifications  # pylint: disable=fixme
             toml_report.specifications.get(spec_uri).add_section(temp_sec)  # type: ignore[union-attr]
 
         return toml_report
 
-<<<<<<< HEAD
     @staticmethod
     def _parse_requirement_attributes(
         requirements: List[MutableMapping[str, Any]],
         sec_dict: MutableMapping[str, Any],
         temp_sec: Section,
         filepath: Path,
-=======
-    def _parse_requirement_attributes(
-        self,
-        requirements: List[MutableMapping[str, Any]],
-        sec_dict: MutableMapping[str, Any],
-        temp_sec: Section,
->>>>>>> 8c9e953f
     ):
         # Parse the attributes in Requirement.
         # TODO: refactor to class method to grant access to filepath via self  # pylint: disable=fixme
@@ -127,12 +108,8 @@
                 )
                 temp_sec.add_requirement(temp_req)
             except (TypeError, KeyError, AttributeError) as ex:
-<<<<<<< HEAD
                 _LOGGER.info("%s: Failed to parse %s into a Requirement.", (str(filepath.resolve()), req), ex)
 
 
 # //= compliance/duvet-specification.txt#2.2.4.1
-# //# Duvet SHOULD be able to parse requirements formatted as Toml files.
-=======
-                _LOGGER.info("%s: Failed to parse %s into a Requirement.", (str(self.toml_path.resolve()), req), ex)
->>>>>>> 8c9e953f
+# //# Duvet SHOULD be able to parse requirements formatted as Toml files.