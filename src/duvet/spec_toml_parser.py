--- conflicted
+++ resolved
@@ -17,17 +17,10 @@
 _LOGGER = logging.getLogger(__name__)
 __all__ = ["TomlRequirementParser"]
 
-<<<<<<< HEAD
-TOML_URI_KEY = "target"
-TOML_SPEC_KEY = "spec"
-TOML_REQ_LEVEL_KEY = "level"
-TOML_REQ_CONTENT_KEY = "quote"
-=======
 TOML_URI_KEY: str = "target"
 TOML_SPEC_KEY: str = "spec"
 TOML_REQ_LEVEL_KEY: str = "level"
 TOML_REQ_CONTENT_KEY: str = "quote"
->>>>>>> 92bac578
 
 
 @define
@@ -89,24 +82,6 @@
 
         return toml_report
 
-<<<<<<< HEAD
-    @staticmethod
-    def _parse_requirement_attributes(
-                                      requirements: List[MutableMapping[str, Any]], sec_dict: MutableMapping[str, Any],
-                                      temp_sec: Section, filepath: Path
-                                      ):
-        """Parse the attributes in Requirement."""
-        for req in requirements:
-            try:
-                temp_req = Requirement(
-                    RequirementLevel[req.get(TOML_REQ_LEVEL_KEY)],  # type: ignore[misc]  # will raise KeyError
-                    req.get(TOML_REQ_CONTENT_KEY),  # type: ignore[arg-type]  # at worst, will raise TypeError
-                    "$".join([sec_dict.get(TOML_URI_KEY), req.get(TOML_REQ_CONTENT_KEY)]),  # type: ignore[list-item]
-                )
-                temp_sec.add_requirement(temp_req)
-            except (TypeError, KeyError) as ex:
-                _LOGGER.info("%s: Failed to parse %s into a Requirement.", (str(filepath.resolve()), req), ex)
-=======
 
 def _parse_requirement_attributes(
     requirements: List[MutableMapping[str, Any]], sec_dict: MutableMapping[str, Any], temp_sec: Section, filepath: Path
@@ -130,4 +105,19 @@
             temp_sec.add_requirement(temp_req)
         except (TypeError, KeyError, AttributeError) as ex:
             _LOGGER.info("%s: Failed to parse %s into a Requirement.", (str(filepath.resolve()), req), ex)
->>>>>>> 92bac578
+    @staticmethod
+    def _parse_requirement_attributes(
+                                      requirements: List[MutableMapping[str, Any]], sec_dict: MutableMapping[str, Any],
+                                      temp_sec: Section, filepath: Path
+                                      ):
+        """Parse the attributes in Requirement."""
+        for req in requirements:
+            try:
+                temp_req = Requirement(
+                    RequirementLevel[req.get(TOML_REQ_LEVEL_KEY)],  # type: ignore[misc]  # will raise KeyError
+                    req.get(TOML_REQ_CONTENT_KEY),  # type: ignore[arg-type]  # at worst, will raise TypeError
+                    "$".join([sec_dict.get(TOML_URI_KEY), req.get(TOML_REQ_CONTENT_KEY)]),  # type: ignore[list-item]
+                )
+                temp_sec.add_requirement(temp_req)
+            except (TypeError, KeyError) as ex:
+                _LOGGER.info("%s: Failed to parse %s into a Requirement.", (str(filepath.resolve()), req), ex)