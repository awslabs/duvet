# Copyright Amazon.com Inc. or its affiliates. All Rights Reserved.
# SPDX-License-Identifier: Apache-2.0
"""Specification Parser used by duvet-python for toml format."""
import logging
import re
import warnings
from pathlib import Path
from typing import Any, Dict, List, MutableMapping, Optional

import toml
from attr import define

from duvet.formatter import clean_content
<<<<<<< HEAD
from duvet.identifiers import RequirementLevel
from duvet.rfc import RFCHeader
=======
from duvet.identifiers import TOML_REQ_CONTENT_KEY, TOML_REQ_LEVEL_KEY, TOML_SPEC_KEY, TOML_URI_KEY, RequirementLevel
>>>>>>> da02c772
from duvet.structures import Report, Requirement, Section, Specification

_LOGGER = logging.getLogger(__name__)


@define
class TomlRequirementParser:
    """Parser for requirements in toml format."""

    def extract_toml_specs(self, toml_paths: list[Path], toml_report: Optional[Report] = None) -> Report:
        """Take the patterns of the toml.

        Return a Report object containing all the specs.
        """
        # Because there are might be a lot of specs in this directory,
        # We will create a Report object to contain all the specs.
        if toml_report is None:
            toml_report = Report()
        for temp_toml in toml_paths:
            # Parse the attributes in section.

            sec_dict: Dict = toml.load(temp_toml)
            if sec_dict is None:
                warnings.warn(str(temp_toml.resolve()) + " is not a valid TOML file. Skipping file")
                continue

            section_uri = sec_dict.get(TOML_URI_KEY)
            if section_uri is None:
                warnings.warn(f'{str(temp_toml.resolve())}: The key "{TOML_URI_KEY}" is missing. Skipping file.')
                continue
            section_uri = clean_content(section_uri)

            title = section_uri.rsplit("#", 1)[-1]
            if title is None:
                warnings.warn(f'{str(temp_toml.resolve())}: Could not process the key "{TOML_URI_KEY}". Skipping file.')
                continue
            title = clean_content(title)

            spec_uri = section_uri.rsplit("#", 1)[0]
            # If the spec is not added to the dict yet. We add it to dict here.
            if spec_uri is None:
                warnings.warn(f'{str(temp_toml.resolve())}: Could not process the key "{TOML_URI_KEY}". Skipping file.')
                continue
            spec_uri = clean_content(spec_uri)

            if toml_report.specifications.get(spec_uri) is None:
                toml_report.specifications[spec_uri] = Specification(spec_uri.rsplit("/", maxsplit=1)[-1], spec_uri)

            temp_sec = Section(title, section_uri)

            # Parse lines from legacy toml files
            with open(temp_toml, mode="r", encoding="utf-8") as section_toml:
                lines = section_toml.readlines()
                lines = [clean_content(line) for line in lines if re.search(r"^#", line) is not None]
                temp_sec.lines = lines

            requirements = sec_dict.get(TOML_SPEC_KEY)
            if requirements is not None:
                self._parse_requirement_attributes(requirements, sec_dict, temp_sec, temp_toml)
            # TODO: use a default dict for Report.specifications  # pylint: disable=fixme
            toml_report.specifications.get(spec_uri).add_section(temp_sec)  # type: ignore[union-attr]

        return toml_report

    @staticmethod
    def _parse_requirement_attributes(
        requirements: List[MutableMapping[str, Any]],
        sec_dict: MutableMapping[str, Any],
        temp_sec: Section,
        filepath: Path,
    ):
        # Parse the attributes in Requirement.
        # TODO: refactor to class method to grant access to filepath via self  # pylint: disable=fixme
        for req in requirements:
            try:
                level: str = req.get(TOML_REQ_LEVEL_KEY)  # type: ignore[assignment] # will raise AttributeError
                content: str = clean_content(
                    req.get(TOML_REQ_CONTENT_KEY)  # type: ignore[arg-type] # will raise AttributeError
                )
                toml_uri: str = clean_content(
                    sec_dict.get(TOML_URI_KEY)  # type: ignore[arg-type] # will raise AttributeError
                )
                temp_req = Requirement(
                    RequirementLevel[level],  # will raise KeyError
                    content,
                    "$".join([toml_uri, content]),  # type: ignore[list-item] # will raise AttributeError
                )
                temp_sec.add_requirement(temp_req)
            except (TypeError, KeyError, AttributeError) as ex:
                _LOGGER.info("%s: Failed to parse %s into a Requirement.", (str(filepath.resolve()), req), ex)


# //= compliance/duvet-specification.txt#2.2.4.1
# //# Duvet SHOULD be able to parse requirements formatted as Toml files.<|MERGE_RESOLUTION|>--- conflicted
+++ resolved
@@ -11,15 +11,18 @@
 from attr import define
 
 from duvet.formatter import clean_content
-<<<<<<< HEAD
+from duvet.identifiers import TOML_REQ_CONTENT_KEY, TOML_REQ_LEVEL_KEY, TOML_SPEC_KEY, TOML_URI_KEY, RequirementLevel
 from duvet.identifiers import RequirementLevel
 from duvet.rfc import RFCHeader
-=======
-from duvet.identifiers import TOML_REQ_CONTENT_KEY, TOML_REQ_LEVEL_KEY, TOML_SPEC_KEY, TOML_URI_KEY, RequirementLevel
->>>>>>> da02c772
 from duvet.structures import Report, Requirement, Section, Specification
 
 _LOGGER = logging.getLogger(__name__)
+__all__ = ["TomlRequirementParser"]
+
+TOML_URI_KEY: str = "target"
+TOML_SPEC_KEY: str = "spec"
+TOML_REQ_LEVEL_KEY: str = "level"
+TOML_REQ_CONTENT_KEY: str = "quote"
 
 
 @define
