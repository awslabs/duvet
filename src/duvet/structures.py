--- conflicted
+++ resolved
@@ -283,7 +283,6 @@
         return self.report_pass
 
 
-<<<<<<< HEAD
 # //= compliance/duvet-specification.txt#2.2.4.1
 # //= type=TODO
 # //# Duvet SHOULD be able to record parsed requirements into Toml Files.
@@ -299,11 +298,10 @@
 # //= compliance/duvet-specification.txt#2.6.1
 # //= type=implication
 # //# Requirement Statuses MUST be exclusive.
-=======
+
 @define
 class Span:
     """The start and end indexes of sub-string in a block."""
 
     start: int = field(init=True)
     end: int = field(init=True)
->>>>>>> 19e96489
