# Copyright Amazon.com Inc. or its affiliates. All Rights Reserved.
# SPDX-License-Identifier: Apache-2.0
"""Public data structures for Duvet."""
import logging
from typing import Dict, Optional

import attr
from attrs import define, field

from duvet.identifiers import (
    ATTESTED_TYPES,
    EXCEPTED_TYPES,
    IMPLEMENTED_TYPES,
    AnnotationType,
    RequirementLevel,
    RequirementStatus,
)

_LOGGER = logging.getLogger(__name__)


@define
class Annotation:
    """Annotations are references to a text from a section in a specification.

    :param str target: Location of the section (Foreign Key)
    :param AnnotationType type: An enumeration type of annotation
    :param str content: A string of the exact requirement words
    :param int start_line: Number of the start line of the annotation
    :param int end_line: Number of the end line of the annotation
    :param str source: Path to implementation file containing the annotation
    """

    target: str
    type: AnnotationType
    content: str
    start_line: int
    end_line: int
    uri: str
    source: str
    reason: Optional[str] = field(init=True, default=None)

    def location_to_string(self) -> str:
        """Return annotation location."""
        return f"{self.source}#L{self.start_line}-L{self.end_line}"

    def has_reason(self):
        """Return True if there is a reason."""
        return self.reason is not None


@define
class Requirement:
    """Any complete sentence containing at least one RFC 2119 keyword MUST be treated as a requirement.

    A requirement MAY contain multiple RFC 2119 keywords. A requirement MUST be terminated by one of the following

    * period (.)
    * exclamation point (!)
    * list
    * table

    :param RequirementLevel requirement_level: Location of the section (Foreign Key)
    :param RequirementStatus status: An enumeration type of annotation
    :param bool implemented: A label with requirement marked true when there is annotation considered implemented
    :param bool omitted: A label with requirement marked true when there is exception for this requirement
    :param bool attested: A label with requirement marked true when there is annotation considered attested
    :param str content: Content of the requirement parsed from specification
    :param str uri: A combination of the section uri and content (Primary Key)(Foreign Key)
    :param list matched_annotations: A hashtable of annotations matched with the requirement content and section uri
    """

    requirement_level: RequirementLevel
    status: RequirementStatus = field(init=False, default=RequirementStatus.NOT_STARTED)
    implemented: bool = field(init=False, default=False)
    attested: bool = field(init=False, default=False)
    excused: bool = field(init=False, default=False)
    unexcused: bool = field(init=False, default=False)

    content: str = ""
    uri: str = ""
    matched_annotations: list[Annotation] = field(init=False, default=attr.Factory(list))

    def __attrs_post_init__(self):
        """There MUST be a method that sets the status based on the labels.

        * Complete - The requirement MUST have both the labels Implemented and Attested
        * Missing Test - The requirement MUST only have the label Implemented
        * Exception - The requirement MUST only have the label Omitted
        * Missing Implementation - The requirement MUST only have the label Attested
        * Not started - The requirement MUST only have no labels at all.
        """
        self.set_labels()
        self.set_status()

    def set_status(self):
        """There MUST be a method that sets the status based on the labels."""
        labels = [self.implemented, self.attested, self.excused, self.unexcused]
        if labels == [True, False, False, False]:
            self.status = RequirementStatus.MISSING_PROOF
        elif labels == [True, True, False, False]:
            self.status = RequirementStatus.COMPLETE
        elif labels == [False, False, True, False]:
            self.status = RequirementStatus.EXCUSED
        elif labels == [False, False, False, True]:
            self.status = RequirementStatus.MISSING_REASON
        elif labels == [False, False, False, False]:
            self.status = RequirementStatus.NOT_STARTED
        else:
            self.status = RequirementStatus.DUVET_ERROR

    def set_labels(self):
        """There MUST be a method that sets the labels based on matched_annotations."""
        for annotation in self.matched_annotations:
            if annotation.type in IMPLEMENTED_TYPES:
                self.implemented = True
            if annotation.type in ATTESTED_TYPES:
                self.attested = True
            if annotation.type in EXCEPTED_TYPES:
                if annotation.has_reason():
                    self.excused = True
                else:
                    self.unexcused = True

    def add_annotation(self, annotation: Annotation) -> bool:
        """There MUST be a method to add annotations."""
        self.matched_annotations.append(annotation)
        return True

    def analyze_annotations(self) -> bool:
        """There MUST be a method to analyze annotations."""
        self.set_labels()
        self.set_status()
        return self.status in [RequirementStatus.COMPLETE, RequirementStatus.EXCUSED]


@define
class Section:
    """The specification section shows the specific specification text and how this links to annotation.

    It MUST show all text from the section. It MUST highlight the text for every requirement.
    It MUST highlight the text that matches any annotation.
    Any highlighted text MUST have a mouse over that shows its annotation information.
    Clicking on any highlighted text MUST bring up a popup that shows

    :param  str uri: a unique identifier of the section, for mark down documents it would be h1.h2.h3.h4 (Primary Key)
    :param  str title: the name of the title which we can target here using GitHub hyper link
    :param  int start_line: the line number of the start of the section
    :param  int end_line: the line number of the end of the section
    :param  dict requirements: a hashmap of requirements extracted from the section
    """

    title: str = ""
    uri: str = ""
    start_line: int = -1
    end_line: int = -1
    has_requirements: bool = field(init=False, default=False)
    requirements: dict = field(init=False, default=attr.Factory(dict))
<<<<<<< HEAD
    lines: list = field(default=attr.Factory(list))
=======
    lines: list = field(init=False, default=attr.Factory(list))
>>>>>>> 31832adb

    def add_requirement(self, requirement: Requirement):
        """Add requirement to Section."""
        new_dict = {requirement.uri: requirement}
        self.has_requirements = True
        self.requirements.update(new_dict)

    def to_github_url(self, spec_dir, spec_github_url, branch_or_commit="master"):
        """URL for Section on GitHub."""
        section_full_title = self.uri.rsplit("#", 1)[-1]
        header = section_full_title.rsplit(".", 1)[-1]
        target_title = spec_dir + "#" + header
        return "/".join([spec_github_url, "blob", branch_or_commit, target_title])

    def add_annotation(self, annotation: Annotation) -> bool:
        """Add annotation to Section."""

        if annotation.uri in self.requirements.keys():
            return self.requirements[annotation.uri].add_annotation(annotation)

        if self._white_space_stripped_match(annotation):
            return True

        if self._substring_match(annotation):
            return True

        _LOGGER.warning("%s not found in %s", annotation.uri, self.uri)
        return False

    def analyze_annotations(self) -> bool:
        """Analyze report and return true if all MUST be marked complete."""
        return all(req.analyze_annotations() for req in self.requirements.values())

    def _white_space_stripped_match(self, annotation: Annotation) -> bool:
        """Remove space and compare keys in requirements and annotations."""

        for key in list(self.requirements.keys()):
            temp_key: list[str] = str(key).split()
            temp_uri: list[str] = annotation.uri.split()

            # Compare by splitting space to list.
            if temp_key == temp_uri:
                return self.requirements[key].add_annotation(annotation)

            # Compare by getting rid of all space
            if "".join(temp_key) == "".join(temp_uri):
                return self.requirements[key].add_annotation(annotation)

        return False

    def _substring_match(self, annotation: Annotation) -> bool:
        """Determine whether annotation is a substring of requirement keys.

        Or  requirement keys is a substring of annotation.
        """

        for key in list(self.requirements.keys()):

            # Find substring after removing all spaces.
            temp_key: str = "".join(str(key).split())
            temp_uri: str = "".join(annotation.uri.split())
            if temp_key.find(temp_uri) != -1 or temp_uri.find(temp_key) != -1:
                return self.requirements[key].add_annotation(annotation)

        return False


@define
class Specification:
    """A specification is a document that defines correct behavior.

    A specification class is what we parsed from the specification document.
    Each specification contains multiple sections.

    :param str title: a string of the title of the specification
    :param str spec_dir: a relative path to the specification file (Primary Key)
    :param dict sections: a hash map of sections with the section.uri as the key and the section object as its value
    """

    title: str = ""
    source: str = ""
    sections: dict = field(init=False, default=attr.Factory(dict))  # hashmap equivalent in python

    def to_github_url(self, spec_github_url, branch_or_commit="master") -> str:
        """URL for Specification on GitHub."""
        return "/".join([spec_github_url, "blob", branch_or_commit, self.source])

    def add_section(self, section: Section):
        """Add Section to Specification."""
        new_dict = {section.uri: section}
        self.sections.update(new_dict)

    def add_annotation(self, annotation: Annotation) -> bool:
        """Add Annotation to Specification."""
        section_uri = annotation.target
        if section_uri not in self.sections.keys():
            _LOGGER.warning("%s not found in %s", annotation.target, self.source)
            return False
        else:
            return self.sections[section_uri].add_annotation(annotation)

    def analyze_annotations(self) -> bool:
        """Analyze report and return true if all MUST marked complete."""
        specification_pass = True
        for section in self.sections.values():
            specification_pass = specification_pass and section.analyze_annotations()
        return specification_pass


@define
class Report:
    """Duvet's report shows how your project conforms to specifications.

    This lets you bound the correctness of your project.
    As you annotate the code in your project Duvet's report creates links between the implementation,
    the specification, and attestations.

    Duvet’s report aids customers in annotating their code.

    :param bool report_pass: A flag of pass or fail of this run, True for pass and False for fail
    :param dict specifications: a hashmap of specifications with specification directory as a key and
    specification object as a value
    """

    report_pass: bool = field(init=False, default=False)
    specifications: Dict[str, Specification] = field(init=False, default=attr.Factory(dict))

    def add_specification(self, specification: Specification):
        """Add Specification to Report."""
        new_dict = {specification.source: specification}
        self.specifications.update(new_dict)

    def add_annotation(self, annotation: Annotation) -> bool:
        """Add Annotation to Report."""
        specification_uri = annotation.target.split("#")[0]

        if specification_uri not in self.specifications.keys():
            _LOGGER.warning("%s not found in report", specification_uri)
            return False
        else:
            return self.specifications[specification_uri].add_annotation(annotation)

    def analyze_annotations(self) -> bool:
        """Analyze report."""
        self.report_pass = True
        for specification in self.specifications.values():
            self.report_pass = self.report_pass and specification.analyze_annotations()

        return self.report_pass


@define
class Span:
    """The start and end indexes of sub-string in a block."""

    start: int = field(init=True)
    end: int = field(init=True)<|MERGE_RESOLUTION|>--- conflicted
+++ resolved
@@ -156,11 +156,7 @@
     end_line: int = -1
     has_requirements: bool = field(init=False, default=False)
     requirements: dict = field(init=False, default=attr.Factory(dict))
-<<<<<<< HEAD
     lines: list = field(default=attr.Factory(list))
-=======
-    lines: list = field(init=False, default=attr.Factory(list))
->>>>>>> 31832adb
 
     def add_requirement(self, requirement: Requirement):
         """Add requirement to Section."""
