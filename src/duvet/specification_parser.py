# Copyright Amazon.com Inc. or its affiliates. All Rights Reserved.
# SPDX-License-Identifier: Apache-2.0
"""Methods and classes for parsing Specification files."""
from abc import ABCMeta, abstractmethod  # isort: skip
from pathlib import Path
from re import Match
from typing import Iterator, TypeVar, Union

# We don't really need to check the type of third party library.
import anytree  # type: ignore[import] # pylint: disable=E0401
from attrs import define, field

MAX_HEADER_LEVELS: str = str(4)
SpanT = TypeVar("SpanT", bound="Span")
SpecificationElementT = TypeVar("SpecificationElementT", bound="SpecificationElement")
SpecificationHeaderT = TypeVar("SpecificationHeaderT", bound="SpecificationHeader")
ParsedSpecificationT = TypeVar("ParsedSpecificationT", bound="ParsedSpecification")


@define
class Span:
    """The start and end indexes of sub-string in a block."""

    start: int = field(init=True)
    end: int = field(init=True)

    def __attrs_post_init__(self):
        """Validate that start is before end."""
        assert self.start <= self.end, f"Start must be less than end. {self.start} !< {self.end}"

    @staticmethod
    def from_match(match: Match) -> SpanT:
        """Span from Match."""
        start, end = match.span()
        return Span(start, end)  # type: ignore[return-value]
        # False positive on abstract type.

    def add_start(self, new_span: SpanT) -> SpanT:
        """Span add start from new span."""
        return Span(self.start + new_span.start, self.end + new_span.start)  # type: ignore[return-value]
        # False positive on abstract type.

    def to_string(self, quotes: str) -> str:
        """Get string from span."""
        return quotes[self.start : self.end]


@define
class SpecificationElement(anytree.NodeMixin):
    """Either a Specification file or header in a Specification file."""

    level: int = field(init=True, repr=False)
    title: str = field(init=True, repr=True)

    def add_child(self, child: SpecificationElementT):
        """Add a child Specification Header."""
        assert self.level < child.level, f"Child's level: {child.level} is higher than parent's: {self.level}"
        assert len(child.children) == 0, "Cannot add child that has children"
        child.parent = self


@define
class SpecificationHeader(SpecificationElement, metaclass=ABCMeta):
    """Represent a Specification Header.

    Facilitates creating a Header Tree.
    """

    title_span: Span = field(init=False, default=None, repr=False)
    body_span: Span = field(init=False, default=None, repr=False)

    @staticmethod
    @abstractmethod
    def is_header(line: str) -> bool:
        """Detect a header."""

    @staticmethod
    @abstractmethod
    def from_line(line: str) -> SpecificationHeaderT:
        """Generate a Header from a line."""

    @staticmethod
    @abstractmethod
    def from_match(match: Match) -> SpecificationHeaderT:
        """Generate a Header from a re.Match."""

    def set_body(self, span: Span):
        """Set the body span."""
        self.body_span = span

    def get_body(self) -> str:
        """Get the body of the header."""
        assert hasattr(self.root, "content"), "Cannot call get_body if self.root has no content attribute"
        assert isinstance(self.body_span, Span), "Cannot call get_body if self.body_span is not set"
        return self.root.content[self.body_span.start : self.body_span.end]

    def get_url(self) -> str:
        """Prefixes parent titles to this title.

        Titles are transformed as follows:
        - spaces are replaced with "-"
        - "." are replaced with "_"
        """
        url: str = self.title.replace(" ", "-").replace(".", "_")
        header_cursor: SpecificationHeader = self.parent
        while header_cursor is not None:
            cursor_url = header_cursor.title.replace(" ", "-").replace(".", "_")
            url = ".".join([cursor_url, url])
            header_cursor = header_cursor.parent
        return url

    def get_number(self) -> str:
<<<<<<< HEAD

        url: str = str(list(self.parent.children).index(self))
=======
        """Get number"""
        url: str = str(list(self.parent.children).index(self))
        # print(list(self.parent.children))
>>>>>>> 2788e2cb
        header_cursor: SpecificationHeader = self.parent
        while header_cursor is not self.root:
            cursor_url = str(list(header_cursor.parent.children).index(self))
            url = ".".join([cursor_url, url])
            header_cursor = header_cursor.parent
<<<<<<< HEAD
=======

        # print(url)
>>>>>>> 2788e2cb
        return url

    def validate(self) -> bool:
        """Check that all needed fields are set and reasonable."""
        # fmt: off
        return (self.body_span is not None
                and self.title_span is not None
                and len(self.root.content) >= self.body_span.end
                )
        # fmt: on


@define
class ParsedSpecification(SpecificationElement, metaclass=ABCMeta):
    """Represent a Specification.

    Creates a tree from the file's headers,
    with itself as the root of the tree.

    ParsedSpecification extends anytree.NodeMixin,
    so all tree walking methods from anytree are supported.
    In particular, to view all the headers, use `descendants`.
    To check just the top level headers, use `children`.
    """

    filepath: Path = field(init=True, repr=False)
    cursor: Union[SpecificationHeader, ParsedSpecificationT] = field(init=False, repr=False)  # type: ignore[valid-type]
    content: str = field(init=False, repr=False)

    @staticmethod
    @abstractmethod
    def parse(filepath: Path) -> ParsedSpecificationT:
        """Read Specification file and create Header tree."""

    @staticmethod
    @abstractmethod
    def is_file_format(filename: str) -> bool:
        """Detect Specification file."""

    @abstractmethod
    def _match_headers(self) -> Iterator[Match]:
        """Results of a re.Pattern.finditer on self.content."""

    @abstractmethod
    def _new_header(self, match: Match) -> SpecificationHeader:
        """Create a new header element from a match."""

    def __attrs_post_init__(self):
        """Actually Read file and create Header tree."""
        self.cursor = self
        with open(file=self.filepath, mode="rt", encoding="utf-8") as spec:
            self.content = spec.read()
        self._process()

    def _process(self):
        match_iter = self._match_headers()
        for match in match_iter:
            new_header = self._new_header(match)
            self._insert_header(self.cursor, new_header)
            self._set_cursor_body(match)
            self.cursor = new_header
        self._handle_last_header()
        self.reset_cursor()

    def _insert_header(self, cursor: SpecificationElement, new_header: SpecificationHeader):
        """Insert a Header into the Tree.

        This method ASSUMES text is processed serially.
        """
        if cursor.level < new_header.level:
            for child in reversed(cursor.children):
                if child.level < new_header.level:
                    return child.add_child(new_header)
            return cursor.add_child(new_header)
        elif cursor.level >= new_header.level:
            return self._insert_header(cursor.parent, new_header)
        else:
            raise Exception("The logic for ParsedSpecification._insert_header is incorrect.")

    def _set_cursor_body(self, match: Match):
        """Set the current cursor's body span."""
        if self.cursor != self:
            # From the end of title to the start of the next title.
            span = Span(self.cursor.title_span.end, match.start())
            self.cursor.set_body(span)

    def _handle_last_header(self):
        """Set the last header's body span."""
        if self.cursor != self:
            # From the end of title to the end of the file.
            span = Span(self.cursor.title_span.end, len(self.content))
            self.cursor.set_body(span)

    def reset_cursor(self):
        """Reset the cursor to root."""
        self.cursor = self


__all__ = ("Span", "SpecificationHeader", "ParsedSpecification", "MAX_HEADER_LEVELS")<|MERGE_RESOLUTION|>--- conflicted
+++ resolved
@@ -110,24 +110,16 @@
         return url
 
     def get_number(self) -> str:
-<<<<<<< HEAD
-
-        url: str = str(list(self.parent.children).index(self))
-=======
         """Get number"""
         url: str = str(list(self.parent.children).index(self))
         # print(list(self.parent.children))
->>>>>>> 2788e2cb
         header_cursor: SpecificationHeader = self.parent
         while header_cursor is not self.root:
             cursor_url = str(list(header_cursor.parent.children).index(self))
             url = ".".join([cursor_url, url])
             header_cursor = header_cursor.parent
-<<<<<<< HEAD
-=======
 
         # print(url)
->>>>>>> 2788e2cb
         return url
 
     def validate(self) -> bool:
