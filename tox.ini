[tox]
envlist =
    autoformat,
    py{39,310}-{local,integ},
    {flake8,pylint}-tests,
    isort-check, black-check,
    mypy-{src,test},
    bandit,
    # prone to false positives
    vulture

##############################################################################################
# Additional environments:                                                                   #
#                                                                                            #
# autoformat : Apply all autoformatters.                                                     #
# linters :: Run all linters.                                                                   #
# vulture :: Run vulture. Prone to false-positives.                                          #
#                                                                                            #
##############################################################################################

#########
# Tests #
#########

[testenv:base-command]
commands = pytest --basetemp={envtmpdir} -l {posargs}

[testenv]
basepython = python3
sitepackages = False
deps = -rdev_requirements/test-requirements.txt
commands =
    # Local tests: no network access required
    local: {[testenv:base-command]commands} test/ -m local
    # Integration tests: requires network access and might require service credentials
    integ: {[testenv:base-command]commands} test/ -m integ
    # Run all known tests : same requirements as integ
    all: {[testenv:base-command]commands} test/
    # You decide what tests to run
    manual: {[testenv:base-command]commands}

# Run code coverage on the unit tests
[testenv:coverage]
commands = {[testenv:base-command]commands} --cov duvet test/ -m local

###############################
# Formatting and style checks #
###############################

[testenv:linter-common]
deps = -rdev_requirements/linter-requirements.txt

[testenv:flake8]
deps = {[testenv:linter-common]deps}
commands =
    flake8 \
        src/duvet/ \
        setup.py

[testenv:flake8-tests]
deps = {[testenv:linter-common]deps}
commands =
    flake8 \
        # Ignore F811 redefinition errors in tests (breaks with pytest-mock use)
        # E203 is not PEP8 compliant https://github.com/ambv/black#slices
        # W503 is not PEP8 compliant https://github.com/ambv/black#line-breaks--binary-operators
        # B011 discourages assert use but we are happy with asserts in tests
        # D are all doc-string requirements that we do not enforce for tests
        --ignore F811,E203,W503,B011,D \
        test/

[testenv:pylint]
deps =
    {[testenv]deps}
    {[testenv:linter-common]deps}
commands =
    pylint \
        --rcfile=src/pylintrc \
        src/duvet/  \
        setup.py

[testenv:pylint-tests]
deps = {[testenv:pylint]deps}
commands =
    pylint \
        --rcfile=test/pylintrc \
        test/unit/ \
        test/functional/ \
        test/integration/

[testenv:bandit]
<<<<<<< HEAD
basepython = python3
deps = -rdev_requirements/linter-requirements.txt
commands = bandit -s B101 -r src/duvet/
=======
deps = {[testenv:linter-common]deps}
commands = bandit -r src/duvet/
>>>>>>> 0c4bd773

# Prone to false positives: only run manually
[testenv:vulture]
deps = {[testenv:linter-common]deps}
commands = vulture src/duvet/

[testenv:blacken-src]
deps = {[testenv:linter-common]deps}
commands =
    black --line-length 120 \
        src/duvet/ \
        setup.py \
        test/ \
        {posargs}

[testenv:blacken]
deps = {[testenv:linter-common]deps}
commands =
    {[testenv:blacken-src]commands}

[testenv:black-check]
deps = {[testenv:linter-common]deps}
commands =
    {[testenv:blacken-src]commands} --diff

[testenv:isort-seed]
deps = {[testenv:linter-common]deps}
commands = seed-isort-config

[testenv:isort]
deps = {[testenv:linter-common]deps}
commands = isort src test setup.py {posargs}

[testenv:isort-check]
deps = {[testenv:linter-common]deps}
commands = {[testenv:isort]commands} -c

[testenv:autoformat]
deps = {[testenv:linter-common]deps}
commands =
    {[testenv:isort]commands}
    {[testenv:blacken]commands}

[testenv:mypy]
deps = -rdev_requirements/mypy-requirements.txt
commands =
    python -m mypy \
        --install-types --non-interactive \
        --show-error-codes \
        --enable-error-code ignore-without-code \

        {posargs}

[testenv:mypy-src]
deps = {[testenv:mypy]deps}
commands = {[testenv:mypy]commands} src/duvet/

[testenv:mypy-test]
deps = {[testenv:mypy]deps}
commands = {[testenv:mypy]commands} test/

[testenv:linters]
deps =
    {[testenv:pylint]deps}
    {[testenv:mypy]deps}
commands =
    {[testenv:flake8]commands}
    {[testenv:pylint]commands}
    {[testenv:bandit]commands}
    {[testenv:mypy-src]commands}
    {[testenv:mypy-test]commands}<|MERGE_RESOLUTION|>--- conflicted
+++ resolved
@@ -89,14 +89,8 @@
         test/integration/
 
 [testenv:bandit]
-<<<<<<< HEAD
-basepython = python3
-deps = -rdev_requirements/linter-requirements.txt
-commands = bandit -s B101 -r src/duvet/
-=======
 deps = {[testenv:linter-common]deps}
 commands = bandit -r src/duvet/
->>>>>>> 0c4bd773
 
 # Prone to false positives: only run manually
 [testenv:vulture]
